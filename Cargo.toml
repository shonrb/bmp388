[package]
authors = ["Stefan Rakel"]
categories = ["embedded", "hardware-support", "no-std"]
description = "A platform agnostic driver to interface with the BMP388 pressure sensor"
documentation = "https://docs.rs/bmp388"
keywords = ["embedded-hal-driver", "pressure"]
license = "MIT"
name = "bmp388"
repository = "https://github.com/ibutra/bmp388"
version = "0.1.0"
readme = "README.md"
edition = "2021"

rust-version = "1.65"

[features]
default = []

nightly = ["dep:embedded-hal-async"]
<<<<<<< HEAD
config-builder = ["dep:typed-builder"]
=======
defmt-03 = ["dep:defmt"]
>>>>>>> 4497a115

[dependencies]
embedded-hal = "0.2"
embedded-hal-async = { version = "1.0.0-rc.3", optional = true }

<<<<<<< HEAD
num-traits = { version = "0.2", default-features = false, features = ["libm"] }
typed-builder = { version = "0.18", optional = true }
=======
defmt = { version = "0.3", optional = true }

num-traits = { version = "0.2", default-features = false, features = ["libm"] }
>>>>>>> 4497a115
<|MERGE_RESOLUTION|>--- conflicted
+++ resolved
@@ -16,22 +16,17 @@
 [features]
 default = []
 
+defmt-03 = ["dep:defmt"]
+
 nightly = ["dep:embedded-hal-async"]
-<<<<<<< HEAD
 config-builder = ["dep:typed-builder"]
-=======
-defmt-03 = ["dep:defmt"]
->>>>>>> 4497a115
 
 [dependencies]
 embedded-hal = "0.2"
 embedded-hal-async = { version = "1.0.0-rc.3", optional = true }
 
-<<<<<<< HEAD
-num-traits = { version = "0.2", default-features = false, features = ["libm"] }
-typed-builder = { version = "0.18", optional = true }
-=======
 defmt = { version = "0.3", optional = true }
 
 num-traits = { version = "0.2", default-features = false, features = ["libm"] }
->>>>>>> 4497a115
+
+typed-builder = { version = "0.18", optional = true }